# This Software (Dioptra) is being made available as a public service by the
# National Institute of Standards and Technology (NIST), an Agency of the United
# States Department of Commerce. This software was developed in part by employees of
# NIST and in part by NIST contractors. Copyright in portions of this software that
# were developed by NIST contractors has been licensed or assigned to NIST. Pursuant
# to Title 17 United States Code Section 105, works of NIST employees are not
# subject to copyright protection in the United States. However, NIST may hold
# international copyright in software created by its employees and domestic
# copyright (or licensing rights) in portions of software that were assigned or
# licensed to NIST. To the extent that NIST holds copyright in this software, it is
# being made available under the Creative Commons Attribution 4.0 International
# license (CC BY 4.0). The disclaimers of the CC BY 4.0 license apply to all parts
# of the software developed or licensed by NIST.
#
# ACCESS THE FULL CC BY 4.0 LICENSE HERE:
# https://creativecommons.org/licenses/by/4.0/legalcode
"""The server-side functions that perform experiment endpoint operations."""
from __future__ import annotations

import datetime
from typing import Any, cast

import structlog
from injector import inject
from mlflow.exceptions import RestException
from structlog.stdlib import BoundLogger

from dioptra.restapi.db import db
from dioptra.restapi.shared.mlflow_tracking.service import MLFlowTrackingService
from dioptra.restapi.utils import slugify

from .errors import (
    ExperimentAlreadyExistsError,
    ExperimentDoesNotExistError,
    ExperimentMLFlowTrackingAlreadyExistsError,
    ExperimentMLFlowTrackingDoesNotExistError,
    ExperimentMLFlowTrackingRegistrationError,
)
from .model import Experiment

LOGGER: BoundLogger = structlog.stdlib.get_logger()


class ExperimentService(object):
    @inject
    def __init__(
        self,
        mlflow_tracking_service: MLFlowTrackingService,
        experiment_name_service: ExperimentNameService,
    ) -> None:
        """Initialize the experiment service.

        All arguments are provided via dependency injection.

        Args:
            mlflow_tracking_service: The MLflow tracking service.
            experiment_name_service: The experiment name service.
        """
        self._mlflow_tracking_service = mlflow_tracking_service
        self._experiment_name_service = experiment_name_service

    def create(
        self,
        experiment_name: str,
        **kwargs,
    ) -> Experiment:
        """Create a new experiment.

        Args:
            experiment_name: The name of the experiment.

        Returns:
            The newly created experiment object.

        Raises:
            ExperimentAlreadyExistsError: If an experiment with the given name already
                exists.
            ExperimentMLFlowTrackingAlreadyExistsError: If an MLflow experiment with
                the same name already exists.
            ExperimentMLFlowTrackingRegistrationError: If there is an error registering
                the experiment with MLflow.
        """
        log: BoundLogger = kwargs.get("log", LOGGER.new())
        experiment_name = slugify(experiment_name)

        if self._experiment_name_service.get(experiment_name, log=log) is not None:
            raise ExperimentAlreadyExistsError

        timestamp = datetime.datetime.now()

        try:
            experiment_id = self._mlflow_tracking_service.create_experiment(
                experiment_name
            )

        except RestException as exc:
            raise ExperimentMLFlowTrackingRegistrationError from exc

        if experiment_id is None:
            raise ExperimentMLFlowTrackingAlreadyExistsError

        new_experiment = Experiment(
            experiment_id=int(experiment_id),
            name=experiment_name,
            created_on=timestamp,
            last_modified=timestamp,
        )
        db.session.add(new_experiment)
        db.session.commit()
        log.info(
            "Experiment registration successful",
            experiment_id=new_experiment.experiment_id,
        )
        return new_experiment

    def delete(self, experiment_id: int, **kwargs) -> dict[str, Any]:
        """Delete an experiment.

        Args:
            experiment_id: The unique identifier of the experiment.

        Returns:
            A dictionary reporting the status of the request.

        Raises:
            ExperimentMLFlowTrackingDoesNotExistError: If the experiment does not exist
                in MLflow.
        """
        log: BoundLogger = kwargs.get("log", LOGGER.new())  # noqa: F841
        experiment = self.get(experiment_id=experiment_id)

        if experiment is None:
            return {"status": "Success", "id": []}

        response = self._mlflow_tracking_service.delete_experiment(
            experiment_id=experiment_id
        )

        if response is None:
            raise ExperimentMLFlowTrackingDoesNotExistError

        experiment.update(changes={"is_deleted": True})
        db.session.commit()
        return {"status": "Success", "id": [experiment_id]}

    def rename(self, experiment_id: int, new_name: str, **kwargs) -> Experiment:
        """Rename an experiment.

        Args:
            experiment_id: The unique identifier of the experiment.
            new_name: The new name for the experiment.

        Returns:
            The updated experiment object.

        Raises:
            ExperimentMLFlowTrackingDoesNotExistError: If the experiment does not exist
                in MLflow.
        """
        log: BoundLogger = kwargs.get("log", LOGGER.new())  # noqa: F841
        new_name = slugify(new_name)
        experiment = cast(
            Experiment, self.get(experiment_id, error_if_not_found=True, log=log)
        )
        response = self._mlflow_tracking_service.rename_experiment(
            experiment_id=experiment_id, new_name=new_name, log=log
        )

        if response is None:
            raise ExperimentMLFlowTrackingDoesNotExistError

        experiment.update(changes={"name": new_name})
        db.session.commit()
        log.info("Experiment renamed", queue_id=experiment_id, new_name=new_name)
        return experiment

<<<<<<< HEAD
    @staticmethod
    def get_all(index: int, page_length: int, **kwargs) -> List[Experiment]:
        log: BoundLogger = kwargs.get("log", LOGGER.new())  # noqa: F841

        return (  # type: ignore
            Experiment.query.filter_by(is_deleted=False)
            .offset(index)
            .limit(page_length)
            .all()
        )
=======
    def get_all(self, **kwargs) -> list[Experiment]:
        """Fetch the list of all experiments.

        Returns:
            A list of experiment objects.
        """
        log: BoundLogger = kwargs.get("log", LOGGER.new())  # noqa: F841
        return Experiment.query.filter_by(is_deleted=False).all()  # type: ignore
>>>>>>> 299b9623

    def get(
        self, experiment_id: int, error_if_not_found: bool = False, **kwargs
    ) -> Experiment | None:
        """Fetch an experiment by its unique identifier.

        Args:
            experiment_id: The unique identifier of the experiment.
            error_if_not_found: If True, raise an error if the experiment is not found.
                Defaults to False.

        Returns:
            The experiment object if found, otherwise None.

        Raises:
            ExperimentDoesNotExistError: If the experiment is not found and
                `error_if_not_found` is True.
        """
        log: BoundLogger = kwargs.get("log", LOGGER.new())  # noqa: F841
        experiment = Experiment.query.filter_by(
            experiment_id=experiment_id, is_deleted=False
        ).first()

        if experiment is None:
            if error_if_not_found:
                log.error("Experiment not found", experiment_id=experiment_id)
                raise ExperimentDoesNotExistError

            return None

        return cast(Experiment, experiment)


class ExperimentNameService(object):
    @inject
    def __init__(
        self,
        mlflow_tracking_service: MLFlowTrackingService,
    ) -> None:
        """Initialize the experiment name service.

        All arguments are provided via dependency injection.

        Args:
            mlflow_tracking_service: The MLflow tracking service.
        """
        self._mlflow_tracking_service = mlflow_tracking_service

    def get(
        self,
        experiment_name: str,
        error_if_not_found: bool = False,
        **kwargs,
    ) -> Experiment | None:
        """Fetch an experiment by its name.

        Args:
            experiment_name: The name of the experiment.
            error_if_not_found: If True, raise an error if the experiment is not found.
                Defaults to False.

        Returns:
            The experiment object if found, otherwise None.

        Raises:
            ExperimentDoesNotExistError: If the experiment is not found and
                `error_if_not_found` is True.
        """
        log: BoundLogger = kwargs.get("log", LOGGER.new())
        experiment_name = slugify(experiment_name)
        log.info("Get experiment by name", experiment_name=experiment_name)
        experiment = Experiment.query.filter_by(
            name=experiment_name, is_deleted=False
        ).first()

        if experiment is None:
            if error_if_not_found:
                log.error("Experiment not found", experiment_name=experiment_name)
                raise ExperimentDoesNotExistError

            return None

        return cast(Experiment, experiment)

    def delete(self, experiment_name: str, **kwargs) -> dict[str, Any]:
        """Delete an experiment by name.

        Args:
            experiment_name: The name of the experiment.

        Returns:
            A dictionary reporting the status of the request.

        Raises:
            ExperimentMLFlowTrackingDoesNotExistError: If the experiment does not exist
                in MLflow.
        """
        log: BoundLogger = kwargs.get("log", LOGGER.new())
        log.info("Delete experiment by name", experiment_name=experiment_name)

        if (experiment := self.get(experiment_name, log=log)) is None:
            return {"status": "Success", "name": []}

        response: bool | None = self._mlflow_tracking_service.delete_experiment(
            experiment_id=experiment.experiment_id
        )

        if response is None:
            raise ExperimentMLFlowTrackingDoesNotExistError

        experiment.update(changes={"is_deleted": True})
        db.session.commit()
        log.info("Experiment deleted", experiment_name=experiment_name)
        return {"status": "Success", "name": [experiment_name]}<|MERGE_RESOLUTION|>--- conflicted
+++ resolved
@@ -174,9 +174,17 @@
         log.info("Experiment renamed", queue_id=experiment_id, new_name=new_name)
         return experiment
 
-<<<<<<< HEAD
     @staticmethod
     def get_all(index: int, page_length: int, **kwargs) -> List[Experiment]:
+        """Fetch a list of experiments.
+        
+        Args:
+            index: Index of the start of the list.
+            page_length: Length of the list.
+
+        Returns:
+            A list of experiment objects.
+        """
         log: BoundLogger = kwargs.get("log", LOGGER.new())  # noqa: F841
 
         return (  # type: ignore
@@ -185,16 +193,6 @@
             .limit(page_length)
             .all()
         )
-=======
-    def get_all(self, **kwargs) -> list[Experiment]:
-        """Fetch the list of all experiments.
-
-        Returns:
-            A list of experiment objects.
-        """
-        log: BoundLogger = kwargs.get("log", LOGGER.new())  # noqa: F841
-        return Experiment.query.filter_by(is_deleted=False).all()  # type: ignore
->>>>>>> 299b9623
 
     def get(
         self, experiment_id: int, error_if_not_found: bool = False, **kwargs
