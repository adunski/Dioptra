# This Software (Dioptra) is being made available as a public service by the
# National Institute of Standards and Technology (NIST), an Agency of the United
# States Department of Commerce. This software was developed in part by employees of
# NIST and in part by NIST contractors. Copyright in portions of this software that
# were developed by NIST contractors has been licensed or assigned to NIST. Pursuant
# to Title 17 United States Code Section 105, works of NIST employees are not
# subject to copyright protection in the United States. However, NIST may hold
# international copyright in software created by its employees and domestic
# copyright (or licensing rights) in portions of software that were assigned or
# licensed to NIST. To the extent that NIST holds copyright in this software, it is
# being made available under the Creative Commons Attribution 4.0 International
# license (CC BY 4.0). The disclaimers of the CC BY 4.0 license apply to all parts
# of the software developed or licensed by NIST.
#
# ACCESS THE FULL CC BY 4.0 LICENSE HERE:
# https://creativecommons.org/licenses/by/4.0/legalcode
"""A module for registering the endpoint routes with the main application.

.. |Api| replace:: :py:class:`flask_restx.Api`
"""
from __future__ import annotations

from flask_restx import Api

V0_ROOT = "api/v0"
V1_ROOT = "api/v1"

AUTH_ROUTE = "auth"
EXPERIMENT_ROUTE = "experiment"
JOB_ROUTE = "job"
QUEUE_ROUTE = "queue"
TASK_PLUGIN_ROUTE = "taskPlugin"
USER_ROUTE = "user"

V1_PLUGINS_ROUTE = "plugins"
V1_PLUGIN_PARAMETER_TYPES_ROUTE = "pluginParameterTypes"
V1_QUEUES_ROUTE = "queues"
<<<<<<< HEAD
V1_MLFLOW_RUNS_ROUTE = "mlflow_runs"
=======
V1_ARTIFACTS_ROUTE = "artifacts"
>>>>>>> c569fa54


def register_routes(api: Api) -> None:
    """Registers the endpoint routes with the main application.

    Args:
        api: The main REST |Api| object.
    """
    register_v0_routes(api)
    # register_v1_routes(api)


def register_v0_routes(api: Api) -> None:
    """Registers the endpoint routes with the main application.

    Args:
        api: The main REST |Api| object.
    """
    from .v0.auth.controller import api as auth_api
    from .v0.experiment.controller import api as experiment_api
    from .v0.job.controller import api as job_api
    from .v0.queue.controller import api as queue_api
    from .v0.task_plugin.controller import api as task_plugin_api
    from .v0.user.controller import api as user_api

    api.add_namespace(auth_api, path=f"/{V0_ROOT}/{AUTH_ROUTE}")
    api.add_namespace(experiment_api, path=f"/{V0_ROOT}/{EXPERIMENT_ROUTE}")
    api.add_namespace(job_api, path=f"/{V0_ROOT}/{JOB_ROUTE}")
    api.add_namespace(queue_api, path=f"/{V0_ROOT}/{QUEUE_ROUTE}")
    api.add_namespace(task_plugin_api, path=f"/{V0_ROOT}/{TASK_PLUGIN_ROUTE}")
    api.add_namespace(user_api, path=f"/{V0_ROOT}/{USER_ROUTE}")


def register_v1_routes(api: Api) -> None:
    """Registers the endpoint routes with the main application.

    Args:
        api: The main REST |Api| object.
    """
<<<<<<< HEAD
    from .v1.mlflow_runs.controller import api as mlflow_runs_api
=======
    from .v1.artifacts.controller import api as artifacts_api
>>>>>>> c569fa54
    from .v1.plugins.controller import api as plugins_api
    from .v1.queues.controller import api as queues_api

    api.add_namespace(plugins_api, path=f"/{V1_ROOT}/{V1_PLUGINS_ROUTE}")
    api.add_namespace(queues_api, path=f"/{V1_ROOT}/{V1_QUEUES_ROUTE}")
<<<<<<< HEAD
    api.add_namespace(mlflow_runs_api, path=f"/{V1_ROOT}/{V1_MLFLOW_RUNS_ROUTE}")
=======
    api.add_namespace(artifacts_api, path=f"/{V1_ROOT}/{V1_ARTIFACTS_ROUTE}")
>>>>>>> c569fa54
<|MERGE_RESOLUTION|>--- conflicted
+++ resolved
@@ -35,11 +35,8 @@
 V1_PLUGINS_ROUTE = "plugins"
 V1_PLUGIN_PARAMETER_TYPES_ROUTE = "pluginParameterTypes"
 V1_QUEUES_ROUTE = "queues"
-<<<<<<< HEAD
 V1_MLFLOW_RUNS_ROUTE = "mlflow_runs"
-=======
 V1_ARTIFACTS_ROUTE = "artifacts"
->>>>>>> c569fa54
 
 
 def register_routes(api: Api) -> None:
@@ -79,18 +76,12 @@
     Args:
         api: The main REST |Api| object.
     """
-<<<<<<< HEAD
     from .v1.mlflow_runs.controller import api as mlflow_runs_api
-=======
     from .v1.artifacts.controller import api as artifacts_api
->>>>>>> c569fa54
     from .v1.plugins.controller import api as plugins_api
     from .v1.queues.controller import api as queues_api
 
     api.add_namespace(plugins_api, path=f"/{V1_ROOT}/{V1_PLUGINS_ROUTE}")
     api.add_namespace(queues_api, path=f"/{V1_ROOT}/{V1_QUEUES_ROUTE}")
-<<<<<<< HEAD
     api.add_namespace(mlflow_runs_api, path=f"/{V1_ROOT}/{V1_MLFLOW_RUNS_ROUTE}")
-=======
-    api.add_namespace(artifacts_api, path=f"/{V1_ROOT}/{V1_ARTIFACTS_ROUTE}")
->>>>>>> c569fa54
+    api.add_namespace(artifacts_api, path=f"/{V1_ROOT}/{V1_ARTIFACTS_ROUTE}")