--- conflicted
+++ resolved
@@ -116,10 +116,7 @@
         run: echo "dir=$(pip cache dir)" >> $env:GITHUB_OUTPUT
 
       - name: cache dependencies
-<<<<<<< HEAD
-=======
         if: ${{ matrix.os != 'windows-latest' }}
->>>>>>> 746cb8bc
         uses: actions/cache@v4.0.0
         with:
           path: ${{ steps.pip-cache.outputs.dir }}
